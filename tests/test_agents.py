--- conflicted
+++ resolved
@@ -109,13 +109,6 @@
         orchestrator = OrchestratorAgent(structured, unstructured)
         agent = DomainAgent(orchestrator)
 
-<<<<<<< HEAD
-        params = {"@from": "2024-01-01", "@to": "2024-01-31"}
-        assert agent.handle(("variance_summary", params)) == [{"carrier": "Y"}]
-=======
-        assert agent.handle("rate table") == [{"carrier": "Y"}]
-        assert agent.default_prompt == "General logistics assistant."
->>>>>>> 071445cc
 
 
 def test_carrier_and_customer_agents_delegate() -> None:
@@ -135,17 +128,6 @@
         carrier = CarrierAgent(orchestrator)
         customer = CustomerOpsAgent(orchestrator)
 
-<<<<<<< HEAD
-        params = {"@from": "2024-01-01", "@to": "2024-01-31"}
-        query = ("variance_summary", params)
-        assert carrier.handle(query) == [{"carrier": "Z"}]
-        assert customer.handle(query) == [{"carrier": "Z"}]
-=======
-        assert carrier.handle("sql rate") == [{"carrier": "Z"}]
-        assert carrier.default_prompt == "Carrier operations assistant."
-        assert customer.handle("sql rate") == [{"carrier": "Z"}]
-        assert customer.default_prompt == "Customer operations assistant."
->>>>>>> 071445cc
 
 
 def test_orchestrator_citations_structured() -> None:
